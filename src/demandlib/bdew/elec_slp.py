--- conflicted
+++ resolved
@@ -13,7 +13,6 @@
 import calendar
 import datetime
 import os
-import warnings
 
 import pandas as pd
 
@@ -22,6 +21,13 @@
 
 class ElecSlp:
     """Generate electrical standardized load profiles based on the BDEW method.
+
+    Attributes
+    ----------
+    datapath : string
+        Path to the csv files containing the load profile data.
+    date_time_index : pandas.DateTimeIndex
+        Time range for and frequency for the profile.
 
     Parameters
     ----------
@@ -32,10 +38,6 @@
     -------------------
     seasons : dictionary
         Describing the time ranges for summer, winter and transition periods.
-        The seasons dictionary will update the existing one, so only changed
-        keys have to be defined. Make sure not to create time gaps. The
-        "h0_dyn" will not work with changed seasons, so you have to use your
-        own smoothing curve to create a "h0_dyn" profile.
     holidays : dictionary or list
         The keys of the dictionary or the items of the list should be datetime
         objects of the days that are holidays.
@@ -46,32 +48,27 @@
             hoy = 8784
         else:
             hoy = 8760
-        self._datapath = os.path.join(os.path.dirname(__file__), "bdew_data")
-        self._date_time_index = pd.date_range(
+        self.datapath = os.path.join(os.path.dirname(__file__), "bdew_data")
+        self.date_time_index = pd.date_range(
             datetime.datetime(year, 1, 1, 0), periods=hoy * 4, freq="15Min"
         )
-        self._seasons = {
-            "summer1": [5, 15, 9, 14],  # summer: 15.05. to 14.09
-            "transition1": [3, 21, 5, 14],  # transition1 :21.03. to 14.05
-            "transition2": [9, 15, 10, 31],  # transition2 :15.09. to 31.10
-            "winter1": [1, 1, 3, 20],  # winter1:  01.01. to 20.03
-            "winter2": [11, 1, 12, 31],  # winter2: 01.11. to 31.12
-        }
-        if seasons is not None:
-            self._seasons.update(seasons)
-
-        self._year = year
-
+        if seasons is None:
+            self.seasons = {
+                "summer1": [5, 15, 9, 14],  # summer: 15.05. to 14.09
+                "transition1": [3, 21, 5, 14],  # transition1 :21.03. to 14.05
+                "transition2": [9, 15, 10, 31],  # transition2 :15.09. to 31.10
+                "winter1": [1, 1, 3, 20],  # winter1:  01.01. to 20.03
+                "winter2": [11, 1, 12, 31],  # winter2: 01.11. to 31.12
+            }
+        else:
+            self.seasons = seasons
+        self.year = year
         # Create the default profiles
         self.slp_frame = self.all_load_profiles(
-            self._date_time_index, holidays=holidays
+            self.date_time_index, holidays=holidays
         )
         # Add the dynamic H0 profile
         self.create_dynamic_h0_profile()
-
-    @property
-    def date_time_index(self):
-        return self._date_time_index
 
     def all_load_profiles(self, time_df, holidays=None):
         slp_types = [
@@ -99,7 +96,7 @@
         """
 
         # define file path of slp csv data
-        file_path = os.path.join(self._datapath, "selp_series.csv")
+        file_path = os.path.join(self.datapath, "selp_series.csv")
 
         # Read standard load profile series from csv file
         selp_series = pd.read_csv(file_path)
@@ -132,12 +129,12 @@
         right_cols = ["hour", "minute", "weekday"]
         tmp_df = tmp_df.reset_index(drop=True)
 
-        for p in self._seasons.keys():
+        for p in self.seasons.keys():
             a = datetime.datetime(
-                self._year, self._seasons[p][0], self._seasons[p][1], 0, 0
+                self.year, self.seasons[p][0], self.seasons[p][1], 0, 0
             )
             b = datetime.datetime(
-                self._year, self._seasons[p][2], self._seasons[p][3], 23, 59
+                self.year, self.seasons[p][2], self.seasons[p][3], 23, 59
             )
             merged_df = pd.DataFrame.merge(
                 tmp_df[tmp_df["period"] == p[:-1]],
@@ -145,11 +142,7 @@
                 left_on=left_cols,
                 right_on=right_cols,
                 how="inner",
-<<<<<<< HEAD
-            ).drop(["hour_of_day"], axis=1)
-=======
             ).drop(labels=["hour_of_day"], axis=1)
->>>>>>> 9b280717
 
             merged_df.index = (
                 pd.to_datetime(merged_df["date"])
@@ -166,21 +159,13 @@
         return new_df.div(new_df.sum(axis=0), axis=1)
 
     def create_dynamic_h0_profile(self):
-        r"""
+        """
         Use the dynamisation function of the BDEW to smoothen the seasonal
         edges. Functions resolution is daily.
 
             .. math::
-<<<<<<< HEAD
-                F_t = -3,92\cdot10^{-10} \cdot t^4 + 3,2\cdot10^{-7}
-                \cdot t^3– 7,02\cdot10^{-5}\cdot t^2 + 2,1\cdot10^{-3}
-                \cdot t + 1,24
-
-        With `t` the day of the year as a decimal number.
-=======
                 f(x) = -3.916649251 * 10^-10 * x^4 + 3.2 * 10^-7 * x^3 - 7.02
                 * 10^-5 * x^2+0.0021 * x + 1.24
->>>>>>> 9b280717
 
         Adjustment of accuracy: from -3,92 to -3.916649251
         """
@@ -200,14 +185,11 @@
         )
 
         # Multiply the smoothing factor with the default H0 profile
-        self.slp_frame["h0_dyn"] = self.slp_frame["h0"].mul(
-            smoothing_factor, axis=0
-        )
+        self.slp_frame["h0_dyn"] = self.slp_frame["h0"].mul(smoothing_factor)
         return self.slp_frame["h0_dyn"]
 
     def get_profile(self, ann_el_demand_per_sector):
-        """
-        DEPRECATED: Use :py:meth:`~get_scaled_power_profiles()` instead
+        """Get the profiles for the given annual demand
 
         Parameters
         ----------
@@ -219,134 +201,9 @@
         pandas.DataFrame : Table with all profiles
 
         """
-        msg = (
-            "This method is deprecated and will be removed in future "
-            "versions\nUse the method get_scaled_power_profiles() instead."
-        )
-        warnings.warn(msg, FutureWarning)
         return (
             self.slp_frame.multiply(
                 pd.Series(ann_el_demand_per_sector), axis=1
             ).dropna(how="all", axis=1)
             * 4
-        )
-
-    def get_profiles(self, *args):
-        """Get all or the selected profiles. To select profiles you can pass
-         the name of the types as strings. The profiles are normalised to 1.
-
-        Try `print(get_profiles().columns` to get all valid types.
-
-        Returns
-        -------
-        pandas.DataFrame : Table with all or the selected profiles.
-
-        Examples
-        --------
-        >>> from demandlib import bdew
-        >>> e_slp = bdew.ElecSlp(year=2020)
-        >>> ", ".join(sorted(e_slp.get_profiles().columns))
-        'g0, g1, g2, g3, g4, g5, g6, h0, h0_dyn, l0, l1, l2'
-        >>> e_slp.get_profiles("h0", "g0").head()
-                                   h0        g0
-        2020-01-01 00:00:00  0.000017  0.000016
-        2020-01-01 00:15:00  0.000015  0.000015
-        2020-01-01 00:30:00  0.000014  0.000015
-        2020-01-01 00:45:00  0.000012  0.000014
-        2020-01-01 01:00:00  0.000012  0.000013
-
-        >>> e_slp.get_profiles("h0", "g0").sum()
-        h0    1.0
-        g0    1.0
-        dtype: float64
-        """
-        if len(args) == 0:
-            return self.slp_frame
-        else:
-            return self.slp_frame[list(args)]
-
-    def get_scaled_profiles(self, ann_el_demand_per_sector):
-        """Get profiles scaled by there annual value.
-
-        Parameters
-        ----------
-        ann_el_demand_per_sector : dict
-            The annual demand in an energy unit for each type.
-
-        Returns
-        -------
-        pandas.DataFrame : Table with scaled profiles.
-
-        Examples
-        --------
-        >>> from demandlib import bdew
-        >>> e_slp = bdew.ElecSlp(year=2020)
-        >>> e_slp.get_scaled_profiles({"h0": 3000, "g0": 5000}).head()
-                                   g0        h0
-        2020-01-01 00:00:00  0.080084  0.050657
-        2020-01-01 00:15:00  0.076466  0.045591
-        2020-01-01 00:30:00  0.072897  0.041125
-        2020-01-01 00:45:00  0.069671  0.037408
-        2020-01-01 01:00:00  0.067030  0.034650
-
-        >>> e_slp.get_scaled_profiles({"h0": 3000, "g0": 5000}).sum()
-        g0    5000.0
-        h0    3000.0
-        dtype: float64
-        """
-
-        return self.slp_frame.multiply(
-            pd.Series(ann_el_demand_per_sector), axis=1
-        ).dropna(how="all", axis=1)
-
-    def get_scaled_power_profiles(
-        self, ann_el_demand_per_sector, conversion_factor=4
-    ):
-        """
-        Get profiles scaled by there annual value. Each value represents
-        the average power of an interval. Therefore, it is not possible to
-        sum up the array. A conversion factor is used to calculate power
-        units from energy units. By default the conversion factor is `4`. As
-        the interval of each profile is 15 minutes a conversion factor of `4`
-        will convert energy units like Wh, kWh, MWh etc. to power units like W,
-        kW, MW etc..
-
-        Parameters
-        ----------
-        ann_el_demand_per_sector : dict
-            The annual demand in an energy unit for each type.
-        conversion_factor : float
-            Factor to convert the energy unit of the annual value to the
-            power unit of each interval.
-
-        Returns
-        -------
-        pandas.DataFrame : Table with scaled profiles.
-
-        Examples
-        --------
-        >>> from demandlib import bdew
-        >>> e_slp = bdew.ElecSlp(year=2020)
-        >>> e_slp.get_scaled_power_profiles({"h0": 3000, "g0": 5000}).head()
-                                   g0        h0
-        2020-01-01 00:00:00  0.320338  0.202627
-        2020-01-01 00:15:00  0.305866  0.182365
-        2020-01-01 00:30:00  0.291590  0.164500
-        2020-01-01 00:45:00  0.278682  0.149633
-        2020-01-01 01:00:00  0.268122  0.138602
-        >>> cf = 4
-        >>> spp = e_slp.get_scaled_power_profiles({"h0": 3000, "g0": 5000},
-        ...                                       conversion_factor=cf)
-        >>> spp.sum()
-        g0    20000.0
-        h0    12000.0
-        dtype: float64
-        >>> spp.div(cf).sum()
-        g0    5000.0
-        h0    3000.0
-        dtype: float64
-        """
-        return (
-            self.get_scaled_profiles(ann_el_demand_per_sector)
-            * conversion_factor
         )