--- conflicted
+++ resolved
@@ -36,15 +36,6 @@
     if holidays is not None:
         if isinstance(holidays, dict):
             holidays = list(holidays.keys())
-<<<<<<< HEAD
-        time_df["weekday"] = time_df["weekday"].mask(
-            pd.to_datetime(time_df["date"]).isin(pd.to_datetime(holidays)),
-            0,
-        )
-
-    if holiday_is_sunday:
-        time_df["weekday"] = time_df["weekday"].mask(time_df.weekday == 0, 7)
-=======
             time_df["weekday"] = time_df["weekday"].mask(
                 cond=pd.to_datetime(time_df["date"]).isin(
                     pd.to_datetime(holidays)
@@ -56,6 +47,5 @@
         time_df.weekday = time_df.weekday.mask(
             cond=time_df.weekday == 0, other=7
         )
->>>>>>> 9b280717
 
     return time_df